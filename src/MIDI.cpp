--- conflicted
+++ resolved
@@ -102,15 +102,10 @@
         }
         else
         {
-<<<<<<< HEAD
             const byte body     = inSysEx[i];
             const byte shift    = inFlipHeaderBits ? 6 - byteIndex : byteIndex;
-            const byte msb      = ((msbStorage >> shift) & 1) << 7;
+            const byte msb      = byte(((msbStorage >> shift) & 1) << 7);
             byteIndex--;
-=======
-            const byte body = inSysEx[i];
-            const byte msb  = byte(((msbStorage >> byteIndex--) & 1) << 7);
->>>>>>> 1cd63836
             outData[count++] = msb | body;
         }
     }
