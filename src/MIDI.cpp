--- conflicted
+++ resolved
@@ -1,7 +1,7 @@
 /*!
  *  @file       MIDI.cpp
- *  Project     AVR Core MIDI Library
- *  @brief      MIDI Library for the AVR Core
+ *  Project     Arduino MIDI Library
+ *  @brief      MIDI Library for the Arduino
  *  @version    3.2
  *  @author     Francois Best 
  *  @date       24/02/11
@@ -9,10 +9,7 @@
  */
 
 #include "MIDI.h"
-#include "core.h"
-#include "hardware_Serial.h"
 #include <stdlib.h>
-<<<<<<< HEAD
 #include "Arduino.h"            // If using an old (pre-1.0) version of Arduino,
                                 // use WConstants.h instead of Arduino.h
 #if MIDI_USE_SOFTWARE_SERIAL
@@ -27,8 +24,6 @@
 #else
 #include "HardwareSerial.h"
 #endif // MIDI_USE_SOFTWARE_SERIAL
-=======
->>>>>>> 0422aa23
 
 
 /*! \brief Main instance (the class comes pre-instantiated). */
@@ -304,12 +299,7 @@
 void MIDI_Class::sendPitchBend(double PitchValue,
                                byte Channel)
 {
-<<<<<<< HEAD
-    
-    int pitchval = PitchValue * MIDI_PITCHBEND_MAX;
-=======
     const int pitchval = PitchValue * MIDI_PITCHBEND_MAX;
->>>>>>> 0422aa23
     sendPitchBend(pitchval,Channel);
 }
 
